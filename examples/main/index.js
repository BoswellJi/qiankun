--- conflicted
+++ resolved
@@ -5,14 +5,8 @@
  * 主应用 **可以使用任意技术栈**
  * 以下分别是 React 和 Vue 的示例，可切换尝试
  */
-<<<<<<< HEAD
-// import render from './render/ReactRender';
-
-import render from './render/VueRender';
-=======
 import render from './render/ReactRender';
 // import render from './render/VueRender';
->>>>>>> c26705fc
 
 /**
  * Step1 初始化应用（可选）
